import WorkerPoolAwsSdk from 'worker-pool-aws-sdk';

import * as exceptions from '~/exceptions';
import { ProgressEvent, SessionProxy } from '~/proxy';
import {
    Action,
    BaseModel,
    BaseResourceHandlerRequest,
    HandlerErrorCode,
    HandlerRequest,
    OperationStatus,
} from '~/interface';
import {
    CloudWatchLogHelper,
    CloudWatchLogPublisher,
    LambdaLogPublisher,
    LoggerProxy,
    LogPublisher,
    S3LogHelper,
    S3LogPublisher,
} from '~/log-delivery';
import { MetricsPublisherProxy } from '~/metrics';
import { handlerEvent, HandlerSignatures, BaseResource } from '~/resource';
import { SimpleStateModel } from '../data/sample-model';

jest.mock('aws-sdk');
jest.mock('aws-sdk/clients/all');
jest.mock('aws-sdk/clients/cloudwatch');
jest.mock('aws-sdk/clients/cloudwatchlogs');
jest.mock('aws-sdk/clients/s3');
jest.mock('piscina');
jest.mock('worker_threads');

describe('when getting resource', () => {
    let entrypointPayload: any;
    let testEntrypointPayload: any;
    let lambdaContext: any;
    let workerPool: WorkerPoolAwsSdk;
    let spySession: jest.SpyInstance;
    let spySessionClient: jest.SpyInstance;
    let spyInitializeRuntime: jest.SpyInstance;
    const TYPE_NAME = 'Test::Foo::Bar';
    class MockModel extends SimpleStateModel {
        ['constructor']: typeof MockModel;
        public static readonly TYPE_NAME: string = TYPE_NAME;
    }
    class Resource extends BaseResource<MockModel, MockTypeConfigurationModel> {}

    class MockTypeConfigurationModel extends BaseModel {
        ['constructor']: typeof MockTypeConfigurationModel;
        public static readonly TYPE_NAME: string = TYPE_NAME;
    }

    beforeAll(() => {
        jest.spyOn<any, any>(WorkerPoolAwsSdk.prototype, 'runTask').mockRejectedValue(
            Error('Method runTask should not be called.')
        );
        workerPool = new WorkerPoolAwsSdk({ minThreads: 1, maxThreads: 1 });
        workerPool.runAwsTask = null;
    });

    beforeEach(() => {
        entrypointPayload = {
            awsAccountId: '123456789012',
            bearerToken: 'e722ae60-fe62-11e8-9a0e-0ae8cc519968',
            region: 'us-east-1',
            action: 'CREATE',
            responseEndpoint: null,
            resourceType: 'AWS::Test::TestModel',
            resourceTypeVersion: '1.0',
            callbackContext: {},
            requestData: {
                callerCredentials: {
                    accessKeyId: 'IASAYK835GAIFHAHEI23',
                    secretAccessKey: '66iOGPN5LnpZorcLr8Kh25u8AbjHVllv5/poh2O0',
                    sessionToken:
                        'lameHS2vQOknSHWhdFYTxm2eJc1JMn9YBNI4nV4mXue945KPL6DHfW8EsUQT5zwssYEC1NvYP9yD6Y5s5lKR3chflOHPFsIe6eqg',
                },
                providerCredentials: {
                    accessKeyId: 'HDI0745692Y45IUTYR78',
                    secretAccessKey: '4976TUYVI234/5GW87ERYG823RF87GY9EIUH452I3',
                    sessionToken:
                        '842HYOFIQAEUDF78R8T7IU43HSADYGIFHBJSDHFA87SDF9PYvN1CEYASDUYFT5TQ97YASIHUDFAIUEYRISDKJHFAYSUDTFSDFADS',
                },
                providerLogGroupName: 'provider-logging-group-name',
                logicalResourceId: 'myBucket',
                resourceProperties: { state: 'state1' },
                previousResourceProperties: { state: 'state2' },
                stackTags: { tag1: 'abc' },
                previousStackTags: { tag1: 'def' },
                typeConfiguration: {
                    apiToken: 'fklwqrdmlsn',
                },
            },
            stackId:
                'arn:aws:cloudformation:us-east-1:123456789012:stack/sample-stack/e722ae60-fe62-11e8-9a0e-0ae8cc519968',
        };
        testEntrypointPayload = {
            credentials: {
                accessKeyId: '',
                secretAccessKey: '',
                sessionToken: '',
            },
            action: 'CREATE',
            request: {
                clientRequestToken: 'ecba020e-b2e6-4742-a7d0-8a06ae7c4b2b',
                desiredResourceState: { state: 'state1' },
                previousResourceState: { state: 'state2' },
                logicalResourceIdentifier: null,
            },
        };
        lambdaContext = {
            awsRequestId: 'a11164a0-2fe5-11eb-bc69-06d8413a1460',
            functionVersion: '$LATEST',
            memoryLimitInMB: 256,
            getRemainingTimeInMillis: () => 1000,
        };
        spySession = jest.spyOn(SessionProxy, 'getSession');
        spySessionClient = jest.spyOn<any, any>(SessionProxy.prototype, 'client');
        spyInitializeRuntime = jest.spyOn<any, any>(
            Resource.prototype,
            'initializeRuntime'
        );
    });

    afterEach(() => {
        workerPool.restart();
        jest.clearAllMocks();
        jest.restoreAllMocks();
    });

    afterAll(async () => {
        await workerPool.shutdown();
    });

    const getResource = (
        handlers?: HandlerSignatures<MockModel, MockTypeConfigurationModel>
    ): Resource => {
        const instance = new Resource(
            TYPE_NAME,
            MockModel,
            workerPool,
            handlers,
            MockTypeConfigurationModel
        );
        return instance;
    };

    test('entrypoint handler error', async () => {
        const resource = getResource();
        const event = await resource.entrypoint({}, null);
        expect(event.status).toBe(OperationStatus.Failed);
        expect(event.errorCode).toBe(HandlerErrorCode.InvalidRequest);
    });

    test('entrypoint missing model class', async () => {
        const resource = new Resource(TYPE_NAME, null, null);
        const event = await resource.entrypoint({}, null);
        expect(event).toMatchObject({
            message: 'Error: Missing Model class to be used to deserialize JSON data.',
            status: OperationStatus.Failed,
            errorCode: HandlerErrorCode.InternalFailure,
        });
    });

    test('entrypoint success production-like', async () => {
        const mockHandler: jest.Mock = jest.fn(() => ProgressEvent.success());
        const resource = new Resource(
            TYPE_NAME,
            MockModel,
            null,
            null,
            MockTypeConfigurationModel
        );
        resource.addHandler(Action.Create, mockHandler);
        const event = await resource.entrypoint(entrypointPayload, null);
        expect(spyInitializeRuntime).toBeCalledTimes(1);
        expect(event).toMatchObject({
            message: '',
            status: OperationStatus.Success,
            callbackDelaySeconds: 0,
        });
        expect(mockHandler).toBeCalledTimes(1);
    });

    test('publish exception metric without proxy', async () => {
        const resource = new Resource(
            TYPE_NAME,
            MockModel,
            null,
            null,
            MockTypeConfigurationModel
        );
        resource.addHandler(Action.Create, jest.fn());
        const mockPublishException = jest.fn();
        MetricsPublisherProxy.prototype[
            'publishExceptionMetric'
        ] = mockPublishException;
        const mockLog = jest.fn();
        resource['platformLoggerProxy']['log'] = mockLog;
        await resource['publishExceptionMetric'](Action.Create, Error('Sorry'));
        expect(mockPublishException).toBeCalledTimes(0);
        expect(mockLog).toBeCalledTimes(1);
        expect(mockLog).toBeCalledWith('Error: Sorry');
    });

    test('entrypoint handler raises', async () => {
        const resource = new Resource(
            TYPE_NAME,
            MockModel,
            null,
            null,
            MockTypeConfigurationModel
        );
        const mockPublishException = jest.fn();
        MetricsPublisherProxy.prototype[
            'publishExceptionMetric'
        ] = mockPublishException;
        const spyInvokeHandler = jest.spyOn<typeof resource, any>(
            resource,
            'invokeHandler'
        );
        spyInvokeHandler.mockImplementation(() => {
            throw new exceptions.InvalidRequest('handler failed');
        });
        const event = await resource.entrypoint(entrypointPayload, null);
        expect(mockPublishException).toBeCalledTimes(1);
        expect(spyInvokeHandler).toBeCalledTimes(1);
        expect(event).toMatchObject({
            errorCode: 'InvalidRequest',
            message: 'Error: handler failed',
            status: OperationStatus.Failed,
            callbackDelaySeconds: 0,
        });
    });

    test('entrypoint non mutating action', async () => {
        const resource = new Resource(
            TYPE_NAME,
            MockModel,
            null,
            null,
            MockTypeConfigurationModel
        );
        entrypointPayload['action'] = 'READ';
        const mockHandler: jest.Mock = jest.fn(() => ProgressEvent.success());
        resource.addHandler(Action.Create, mockHandler);
        await resource.entrypoint(entrypointPayload, null);
    });

    test('entrypoint redacting credentials', async () => {
        expect.assertions(13);
        const spyPublishLogEvent = jest.spyOn<any, any>(
            LogPublisher.prototype,
            'publishLogEvent'
        );
        jest.spyOn<any, any>(S3LogHelper.prototype, 'prepareFolder').mockResolvedValue(
            null
        );
        jest.spyOn<any, any>(
            CloudWatchLogPublisher.prototype,
            'populateSequenceToken'
        ).mockResolvedValue({});
        const spyPrepareLogStream = jest
            .spyOn<any, any>(CloudWatchLogHelper.prototype, 'prepareLogStream')
            .mockResolvedValue('log-stream-name');
        const mockPublishMessage = jest.fn().mockResolvedValue({});
        LambdaLogPublisher.prototype['publishMessage'] = mockPublishMessage;
        CloudWatchLogPublisher.prototype['publishMessage'] = mockPublishMessage;
        const resource = new Resource(
            TYPE_NAME,
            MockModel,
            null,
            null,
            MockTypeConfigurationModel
        );
        entrypointPayload['action'] = 'READ';
        const mockHandler: jest.Mock = jest.fn(() => ProgressEvent.success());
        resource.addHandler(Action.Read, mockHandler);
        await resource.entrypoint(entrypointPayload, null);
        expect(spySession).toHaveBeenCalled();
        expect(spySessionClient).toBeCalledTimes(4);
        expect(spyPrepareLogStream).toBeCalledTimes(1);
        expect(spyPublishLogEvent).toHaveBeenCalled();
        expect(mockPublishMessage).toHaveBeenCalled();
        mockPublishMessage.mock.calls.forEach((value: any[]) => {
            const message = value[0] as string;
            if (message && message.startsWith('EVENT DATA')) {
                expect(message).toMatch(/bearerToken: '<REDACTED>'/);
                expect(message).toMatch(
                    /providerCredentials: {\s+accessKeyId: '<REDACTED>',\s+secretAccessKey: '<REDACTED>',\s+sessionToken: '<REDACTED>'\s+}/
                );
                expect(message).toMatch(
                    /callerCredentials: {\s+accessKeyId: '<REDACTED>',\s+secretAccessKey: '<REDACTED>',\s+sessionToken: '<REDACTED>'\s+}/
                );
                expect(message).toMatch(/stack\/sample-stack\/<REDACTED>/);
            }
        });
    });

    test('entrypoint with callback context', async () => {
        entrypointPayload['callbackContext'] = { a: 'b' };
        const event = ProgressEvent.success(null, { c: 'd' });
        const mockHandler: jest.Mock = jest.fn(() => event);
        const resource = new Resource(
            TYPE_NAME,
            MockModel,
            null,
            null,
            MockTypeConfigurationModel
        );
        resource.addHandler(Action.Create, mockHandler);
        const response = await resource.entrypoint(entrypointPayload, null);
        expect(response).toMatchObject({
            message: '',
            status: OperationStatus.Success,
            callbackDelaySeconds: 0,
        });
        expect(mockHandler).toBeCalledTimes(1);
        expect(mockHandler).toBeCalledWith(
            expect.any(SessionProxy),
            expect.any(BaseResourceHandlerRequest),
            entrypointPayload['callbackContext'],
            expect.any(LoggerProxy),
            expect.any(MockTypeConfigurationModel)
        );
    });

    test('entrypoint without callback context', async () => {
        entrypointPayload['callbackContext'] = null;
        const event = ProgressEvent.progress(null, { c: 'd' });
        event.callbackDelaySeconds = 5;
        const mockHandler: jest.Mock = jest.fn(() => event);
        const resource = new Resource(
            TYPE_NAME,
            MockModel,
            null,
            null,
            MockTypeConfigurationModel
        );
        resource.addHandler(Action.Create, mockHandler);
        const response = await resource.entrypoint(entrypointPayload, null);
        expect(spyInitializeRuntime).toBeCalledTimes(1);
        expect(response).toMatchObject({
            message: '',
            status: OperationStatus.InProgress,
            callbackDelaySeconds: 5,
            callbackContext: { c: 'd' },
        });
        expect(mockHandler).toBeCalledTimes(1);
        expect(mockHandler).toBeCalledWith(
            expect.any(SessionProxy),
            expect.any(BaseResourceHandlerRequest),
            {},
            expect.any(LoggerProxy),
            expect.any(MockTypeConfigurationModel)
        );
    });

    test('entrypoint without type configuration', async () => {
        entrypointPayload['callbackContext'] = { a: 'b' };
        delete entrypointPayload.requestData.typeConfiguration;
        const event = ProgressEvent.progress(null, { c: 'd' });
        event.callbackDelaySeconds = 5;
        const mockHandler: jest.Mock = jest.fn(() => event);
        const resource = new Resource(
            TYPE_NAME,
            MockModel,
            null,
            null,
            MockTypeConfigurationModel
        );
        resource.addHandler(Action.Create, mockHandler);
        const response = await resource.entrypoint(entrypointPayload, null);
        expect(spyInitializeRuntime).toBeCalledTimes(1);
        expect(response).toMatchObject({
            message: '',
            status: OperationStatus.InProgress,
            callbackDelaySeconds: 5,
            callbackContext: { c: 'd' },
        });
        expect(mockHandler).toBeCalledTimes(1);
        expect(mockHandler).toBeCalledWith(
            expect.any(SessionProxy),
            expect.any(BaseResourceHandlerRequest),
            entrypointPayload.callbackContext,
            expect.any(LoggerProxy),
            null
        );
    });

    test('entrypoint success without caller provider creds', async () => {
        const mockHandler: jest.Mock = jest.fn(() => ProgressEvent.success());
        const resource = new Resource(
            TYPE_NAME,
            MockModel,
            null,
            null,
            MockTypeConfigurationModel
        );
        resource.addHandler(Action.Create, mockHandler);
        const expected = {
            message: '',
            status: OperationStatus.Success,
            callbackDelaySeconds: 0,
        };
        // Credentials are defined in payload, but null.
        entrypointPayload['requestData']['providerCredentials'] = null;
        entrypointPayload['requestData']['callerCredentials'] = null;
        let response = await resource.entrypoint(entrypointPayload, null);
        expect(response).toMatchObject(expected);

        // Credentials are undefined in payload.
        delete entrypointPayload['requestData']['providerCredentials'];
        delete entrypointPayload['requestData']['callerCredentials'];
        response = await resource.entrypoint(entrypointPayload, null);
        expect(response).toMatchObject(expected);
    });

    test('entrypoint with log stream failure', async () => {
        const mockHandler: jest.Mock = jest.fn(() => ProgressEvent.success());
        const resource = new Resource(
            TYPE_NAME,
            MockModel,
            null,
            null,
            MockTypeConfigurationModel
        );
        resource.addHandler(Action.Create, mockHandler);
        const spyPrepareLogStream = jest
            .spyOn<any, any>(CloudWatchLogHelper.prototype, 'prepareLogStream')
            .mockResolvedValue(null);
        const spyPrepareFolder = jest.spyOn<any, any>(
            S3LogHelper.prototype,
            'prepareFolder'
        );
        jest.spyOn<any, any>(
            S3LogHelper.prototype,
            'doesFolderExist'
        ).mockResolvedValue(true);
        const response = await resource.entrypoint(entrypointPayload, null);
        expect(spyInitializeRuntime).toBeCalledTimes(1);
        expect(spySessionClient).toBeCalledTimes(4);
        expect(spyPrepareLogStream).toBeCalledTimes(1);
        expect(spyPrepareFolder).toBeCalledTimes(1);
        expect(spyPrepareFolder).toReturnWith(
            Promise.resolve(
                'arn__aws__cloudformation__us-east-1__123456789012__stack/sample-stack/e722ae60-fe62-11e8-9a0e-0ae8cc519968'
            )
        );
        expect(resource['providerEventsLogger']).toBeInstanceOf(S3LogPublisher);
        expect(resource['s3LogHelper']).toBeDefined();
        expect(resource['s3LogHelper']['bucketName']).toBe(
            'provider-logging-group-name-123456789012'
        );
        expect(response).toMatchObject({
            message: '',
            status: OperationStatus.Success,
            callbackDelaySeconds: 0,
        });
    });

    test('parse request invalid request', () => {
        const parseRequest = () => {
            Resource['parseRequest']({});
        };
        expect(parseRequest).toThrow(exceptions.InvalidRequest);
        expect(parseRequest).toThrow(/missing.+awsAccountId/i);
    });

    test('parse request with object literal callback context', () => {
        const callbackContext = { a: 'b' };
        entrypointPayload['callbackContext'] = { a: 'b' };
        const resource = getResource();
        const [credentials, action, callback, request] = resource.constructor[
            'parseRequest'
        ](entrypointPayload);
        expect(credentials).toBeDefined();
        expect(action).toBeDefined();
        expect(callback).toMatchObject(callbackContext);
        expect(request).toBeDefined();
    });

    test('parse request with map callback context', () => {
        const callbackContext = { a: 'b' };
        entrypointPayload['callbackContext'] = callbackContext;
        const resource = getResource();
        const [credentials, action, callback, request] = resource.constructor[
            'parseRequest'
        ](entrypointPayload);
        expect(credentials).toBeDefined();
        expect(action).toBeDefined();
        expect(callback).toMatchObject(callbackContext);
        expect(request).toBeDefined();
    });

    test('cast resource request invalid request', () => {
        const request = HandlerRequest.deserialize(entrypointPayload);
        request.requestData = null;
        const resource = getResource();
        const castResourceRequest = () => {
            resource['castResourceRequest'](request);
        };
        expect(castResourceRequest).toThrow(exceptions.InvalidRequest);
        expect(castResourceRequest).toThrow(
<<<<<<< HEAD
            /TypeError: Cannot read.*resourceProperties.*$/
=======
            // previously tested for (0) and (1), but now seeing (2); error message probably depends on version of JS/TS
            // (0) "TypeError: Cannot read property"
            // (1) "TypeError: Cannot read property 'resourceProperties' of null (TypeError)"
            // (2) "TypeError: Cannot read properties of null (reading 'resourceProperties') (TypeError)"
            /TypeError: Cannot read propert(y|.*'resourceProperties'.*)/
>>>>>>> a71767d2
        );
    });

    test('parse request valid request and cast resource request', () => {
        const spyDeserialize: jest.SpyInstance = jest.spyOn(MockModel, 'deserialize');
        const resource = new Resource(
            TYPE_NAME,
            MockModel,
            null,
            null,
            MockTypeConfigurationModel
        );

        const [
            [callerCredentials, providerCredentials],
            action,
            callback,
            request,
        ] = resource.constructor['parseRequest'](entrypointPayload);

        // Credentials are used when rescheduling, so can't zero them out (for now).
        expect(callerCredentials).toBeTruthy();
        expect(providerCredentials).toBeTruthy();

        expect(action).toBe(Action.Create);
        expect(callback).toMatchObject({});

        const modeledRequest = resource['castResourceRequest'](request);
        expect(spyDeserialize).nthCalledWith(1, { state: 'state1' });
        expect(spyDeserialize).nthCalledWith(2, { state: 'state2' });
        expect(modeledRequest).toMatchObject({
            clientRequestToken: request.bearerToken,
            desiredResourceState: { state: 'state1' },
            previousResourceState: { state: 'state2' },
            desiredResourceTags: request.requestData.stackTags,
            previousResourceTags: request.requestData.previousStackTags,
            systemTags: request.requestData.systemTags,
            awsAccountId: request.awsAccountId,
            logicalResourceIdentifier: 'myBucket',
            region: request.region,
            awsPartition: 'aws',
        });
    });

    test('entrypoint uncaught exception', async () => {
        const mockParseRequest = jest.spyOn<any, any>(BaseResource, 'parseRequest');
        mockParseRequest.mockImplementationOnce(() => {
            throw { message: 'exception' };
        });
        const resource = getResource();
        const event = await resource.entrypoint({}, null);
        expect(mockParseRequest).toBeCalledTimes(1);
        expect(event.status).toBe(OperationStatus.Failed);
        expect(event.errorCode).toBe(HandlerErrorCode.InternalFailure);
        expect(event.message).toBe('exception');
    });

    test('entrypoint success even with wait logger failure', async () => {
        const spyWaitRunningProcesses = jest
            .spyOn<any, any>(Resource.prototype, 'waitRunningProcesses')
            .mockRejectedValue({
                message:
                    'Not allowed to submit a new task after progress tracker has been closed',
            });
        const mockHandler: jest.Mock = jest.fn(() => ProgressEvent.success());
        const resource = new Resource(
            TYPE_NAME,
            MockModel,
            null,
            null,
            MockTypeConfigurationModel
        );
        resource.addHandler(Action.Create, mockHandler);
        const event = await resource.entrypoint(entrypointPayload, lambdaContext);
        expect(spyInitializeRuntime).toBeCalledTimes(1);
        expect(spyWaitRunningProcesses).toBeCalledTimes(1);
        expect(event).toMatchObject({
            message: '',
            status: OperationStatus.Success,
            callbackDelaySeconds: 0,
        });
        expect(mockHandler).toBeCalledTimes(1);
    });

    test('entrypoint success with two consecutive calls', async () => {
        // We are emulating the execution context reuse in the lambda function
        const mockHandler: jest.Mock = jest.fn(() => ProgressEvent.success());
        const resource = new Resource(
            TYPE_NAME,
            MockModel,
            null,
            null,
            MockTypeConfigurationModel
        );
        resource.addHandler(Action.Create, mockHandler);
        jest.spyOn<any, any>(S3LogHelper.prototype, 'prepareFolder').mockResolvedValue(
            null
        );
        let event = await resource.entrypoint(entrypointPayload, lambdaContext);
        expect(resource['loggerProxy']['logPublishers'].length).toBe(1);
        expect(event.status).toBe(OperationStatus.Success);
        event = await resource.entrypoint(entrypointPayload, {
            ...lambdaContext,
            awsRequestId: 'd8181a30-302a-11eb-9c27-0aeffe35c30a',
        });
        expect(resource['loggerProxy']['logPublishers'].length).toBe(1);
        expect(event.status).toBe(OperationStatus.Success);
        expect(spyInitializeRuntime).toBeCalledTimes(2);
        expect(mockHandler).toBeCalledTimes(2);
    });

    test('add handler', () => {
        class ResourceEventHandler extends BaseResource<
            MockModel,
            MockTypeConfigurationModel
        > {
            @handlerEvent(Action.Create)
            public create(): void {}
            @handlerEvent(Action.Read)
            public read(): void {}
            @handlerEvent(Action.Update)
            public update(): void {}
            @handlerEvent(Action.Delete)
            public delete(): void {}
            @handlerEvent(Action.List)
            public list(): void {}
        }
        const handlers = new HandlerSignatures<MockModel, MockTypeConfigurationModel>();
        const resource = new ResourceEventHandler(
            null,
            null,
            workerPool,
            handlers,
            null
        );
        expect(resource['handlers'].get(Action.Create)).toBe(resource.create);
        expect(resource['handlers'].get(Action.Read)).toBe(resource.read);
        expect(resource['handlers'].get(Action.Update)).toBe(resource.update);
        expect(resource['handlers'].get(Action.Delete)).toBe(resource.delete);
        expect(resource['handlers'].get(Action.List)).toBe(resource.list);
    });

    test('check resource instance and type name', async () => {
        class ResourceEventHandler extends BaseResource<
            MockModel,
            MockTypeConfigurationModel
        > {
            @handlerEvent(Action.Create)
            public async create(): Promise<ProgressEvent<MockModel>> {
                const progress = ProgressEvent.builder<ProgressEvent<MockModel>>()
                    .message(this.typeName)
                    .status(OperationStatus.Success)
                    .resourceModels([])
                    .build();
                return progress;
            }
        }
        const handlers = new HandlerSignatures<MockModel, MockTypeConfigurationModel>();
        const resource = new ResourceEventHandler(
            TYPE_NAME,
            MockModel,
            workerPool,
            handlers,
            MockTypeConfigurationModel
        );
        const event = await resource.testEntrypoint(testEntrypointPayload, null);
        expect(event.status).toBe(OperationStatus.Success);
        expect(event.message).toBe(TYPE_NAME);
    });

    test('invoke handler not found', async () => {
        expect.assertions(1);
        const resource = getResource();
        const callbackContext = {};
        try {
            await resource['invokeHandler'](null, null, Action.Create, callbackContext);
        } catch (e) {
            expect(e).toMatchObject({
                message: 'Unknown action CREATE',
            });
        }
    });

    test('invoke handler was found', async () => {
        const event = ProgressEvent.progress();
        const mockHandler: jest.Mock = jest.fn(() => event);
        const handlers = new HandlerSignatures<MockModel, MockTypeConfigurationModel>();
        handlers.set(Action.Create, mockHandler);
        const resource = getResource(handlers);
        const session = new SessionProxy({});
        const request = new BaseResourceHandlerRequest<MockModel>();
        const typeConf = new MockTypeConfigurationModel();
        const callbackContext = {};
        const response = await resource['invokeHandler'](
            session,
            request,
            Action.Create,
            callbackContext,
            typeConf
        );
        expect(response).toBe(event);
        expect(mockHandler).toBeCalledTimes(1);
        expect(mockHandler).toBeCalledWith(
            session,
            request,
            callbackContext,
            expect.any(LoggerProxy),
            typeConf
        );
    });

    test('invoke handler non mutating must be synchronous', async () => {
        const promises: any[] = [];
        for (const action of [Action.List, Action.Read]) {
            const mockHandler: jest.Mock = jest.fn(() => ProgressEvent.progress());
            const handlers = new HandlerSignatures<
                MockModel,
                MockTypeConfigurationModel
            >();
            handlers.set(action, mockHandler);
            const resource = getResource(handlers);
            const callbackContext = {};
            promises.push(
                resource['invokeHandler'](null, null, action, callbackContext).catch(
                    (e: exceptions.BaseHandlerException) => {
                        expect(e).toMatchObject({
                            errorCode: HandlerErrorCode.InternalFailure,
                            message:
                                'READ and LIST handlers must return synchronously.',
                        });
                    }
                )
            );
        }
        expect.assertions(promises.length);
        await Promise.all(promises);
    });

    test('invoke handler try object modification', async () => {
        const event = ProgressEvent.progress();
        const mockHandler: jest.Mock = jest.fn(() => event);
        const handlers = new HandlerSignatures<MockModel, MockTypeConfigurationModel>();
        handlers.set(Action.Create, mockHandler);
        const resource = getResource(handlers);
        const callbackContext = {
            state: 'original-state',
        };
        const request = new BaseResourceHandlerRequest<MockModel>();
        request.desiredResourceState = new MockModel();
        request.desiredResourceState.state = 'original-desired-state';
        request.previousResourceState = new MockModel();
        request.awsAccountId = '123456789012';
        await resource['invokeHandler'](null, request, Action.Create, callbackContext);
        const modifyCurrentState = () => {
            request.desiredResourceState.state = 'another-state';
        };
        const modifyPreviousState = () => {
            request.previousResourceState = null;
        };
        const modifyAwsAccountId = () => {
            request.awsAccountId = '';
        };
        const modifyCallbackContext = () => {
            callbackContext.state = 'another-state';
        };
        expect(modifyCurrentState).toThrow(
            /cannot assign to read only property 'state' of object/i
        );
        expect(modifyPreviousState).toThrow(
            /cannot assign to read only property 'previousResourceState' of object/i
        );
        expect(modifyAwsAccountId).toThrow(
            /cannot assign to read only property 'awsAccountId' of object/i
        );
        expect(modifyCallbackContext).toThrow(
            /cannot assign to read only property 'state' of object/i
        );
    });

    test('invoke handler does not provide response', async () => {
        expect.assertions(1);
        const mockHandler: jest.Mock = jest.fn().mockResolvedValue(null);
        const resource = new Resource(TYPE_NAME, MockModel);
        resource.addHandler(Action.Create, mockHandler);
        const callbackContext = {};
        try {
            await resource['invokeHandler'](null, null, Action.Create, callbackContext);
        } catch (e) {
            expect(e).toMatchObject({
                message: 'Handler failed to provide a response.',
            });
        }
    });

    test('parse test request invalid request', () => {
        const resource = getResource();
        const parseTestRequest = () => {
            resource['parseTestRequest']({});
        };
        expect(parseTestRequest).toThrow(exceptions.InternalFailure);
        expect(parseTestRequest).toThrow(/missing.+credentials/i);
    });

    test('parse test request with object literal callback context', () => {
        const callbackContext = { a: 'b' };
        testEntrypointPayload['callbackContext'] = callbackContext;
        const resource = new Resource(
            TYPE_NAME,
            MockModel,
            null,
            null,
            MockTypeConfigurationModel
        );
        const [request, action, callback] = resource['parseTestRequest'](
            testEntrypointPayload
        );
        expect(action).toBeDefined();
        expect(callback).toMatchObject(callbackContext);
        expect(request).toBeDefined();
    });

    test('parse test request with map callback context', () => {
        const callbackContext = { a: 'b' };
        testEntrypointPayload['callbackContext'] = callbackContext;
        const resource = new Resource(
            TYPE_NAME,
            MockModel,
            null,
            null,
            MockTypeConfigurationModel
        );
        const [request, action, callback] = resource['parseTestRequest'](
            testEntrypointPayload
        );
        expect(action).toBeDefined();
        expect(callback).toMatchObject(callbackContext);
        expect(request).toBeDefined();
    });

    test('parse test request valid request', () => {
        const resource = new Resource(
            TYPE_NAME,
            MockModel,
            null,
            null,
            MockTypeConfigurationModel
        );
        resource.addHandler(Action.Create, jest.fn());
        const [request, action, callback] = resource['parseTestRequest'](
            testEntrypointPayload
        );

        expect(request).toMatchObject({
            clientRequestToken: 'ecba020e-b2e6-4742-a7d0-8a06ae7c4b2b',
            desiredResourceState: { state: 'state1' },
            previousResourceState: { state: 'state2' },
            logicalResourceIdentifier: null,
        });

        expect(action).toBe(Action.Create);
        expect(callback).toMatchObject({});
    });

    test('test entrypoint handler error', async () => {
        const resource = getResource();
        const event = await resource.testEntrypoint({}, null);
        expect(event.status).toBe(OperationStatus.Failed);
        expect(event.errorCode).toBe(HandlerErrorCode.InternalFailure);
    });

    test('test entrypoint uncaught exception', async () => {
        const resource = getResource();
        const mockParseRequest = jest.spyOn<any, any>(resource, 'parseTestRequest');
        mockParseRequest.mockImplementationOnce(() => {
            throw { message: 'exception' };
        });
        const event = await resource.testEntrypoint({}, null);
        expect(event.status).toBe(OperationStatus.Failed);
        expect(event.errorCode).toBe(HandlerErrorCode.InternalFailure);
        expect(event.message).toBe('exception');
    });

    test('test entrypoint missing model class', async () => {
        const resource = new Resource(TYPE_NAME, null, workerPool, null);
        const event = await resource.testEntrypoint({}, null);
        expect(event).toMatchObject({
            message: 'Error: Missing Model class to be used to deserialize JSON data.',
            status: OperationStatus.Failed,
            errorCode: HandlerErrorCode.InternalFailure,
        });
    });

    test('test entrypoint success', async () => {
        const spyDeserialize: jest.SpyInstance = jest.spyOn(MockModel, 'deserialize');
        const resource = new Resource(
            TYPE_NAME,
            MockModel,
            null,
            null,
            MockTypeConfigurationModel
        );

        const progressEvent = ProgressEvent.progress();
        const mockHandler: jest.Mock = jest.fn(() => progressEvent);
        resource.addHandler(Action.Create, mockHandler);
        const event = await resource.testEntrypoint(testEntrypointPayload, null);
        expect(event).toBe(progressEvent);

        expect(spyDeserialize).nthCalledWith(1, { state: 'state1' });
        expect(spyDeserialize).nthCalledWith(2, { state: 'state2' });
        expect(mockHandler).toBeCalledTimes(1);
    });
});<|MERGE_RESOLUTION|>--- conflicted
+++ resolved
@@ -503,15 +503,11 @@
         };
         expect(castResourceRequest).toThrow(exceptions.InvalidRequest);
         expect(castResourceRequest).toThrow(
-<<<<<<< HEAD
-            /TypeError: Cannot read.*resourceProperties.*$/
-=======
             // previously tested for (0) and (1), but now seeing (2); error message probably depends on version of JS/TS
             // (0) "TypeError: Cannot read property"
             // (1) "TypeError: Cannot read property 'resourceProperties' of null (TypeError)"
             // (2) "TypeError: Cannot read properties of null (reading 'resourceProperties') (TypeError)"
             /TypeError: Cannot read propert(y|.*'resourceProperties'.*)/
->>>>>>> a71767d2
         );
     });
 
