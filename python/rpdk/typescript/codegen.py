--- conflicted
+++ resolved
@@ -185,10 +185,7 @@
         LOG.debug("Generate complete")
 
     def _pre_package(self, build_path):
-<<<<<<< HEAD
-=======
         # Caller should own/delete this, not us.
->>>>>>> a71767d2
         # pylint: disable=consider-using-with
         f = TemporaryFile("w+b")
 
